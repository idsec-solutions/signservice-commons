/*
 * Copyright 2019-2020 IDsec Solutions AB
 *
 * Licensed under the Apache License, Version 2.0 (the "License");
 * you may not use this file except in compliance with the License.
 * You may obtain a copy of the License at
 *
 *     http://www.apache.org/licenses/LICENSE-2.0
 *
 * Unless required by applicable law or agreed to in writing, software
 * distributed under the License is distributed on an "AS IS" BASIS,
 * WITHOUT WARRANTIES OR CONDITIONS OF ANY KIND, either express or implied.
 * See the License for the specific language governing permissions and
 * limitations under the License.
 */
package se.idsec.signservice.security.certificate.impl;

import java.security.GeneralSecurityException;
import java.security.cert.CertPathBuilder;
import java.security.cert.CertPathBuilderException;
import java.security.cert.CertPathBuilderResult;
import java.security.cert.CertPathValidator;
import java.security.cert.CertPathValidatorException;
import java.security.cert.CertStore;
import java.security.cert.CollectionCertStoreParameters;
import java.security.cert.PKIXBuilderParameters;
import java.security.cert.PKIXCertPathValidatorResult;
import java.security.cert.TrustAnchor;
import java.security.cert.X509CRL;
import java.security.cert.X509CertSelector;
import java.security.cert.X509Certificate;
import java.util.ArrayList;
import java.util.Collections;
import java.util.Date;
import java.util.List;
import java.util.Set;
import java.util.stream.Collectors;

import lombok.extern.slf4j.Slf4j;
import se.idsec.signservice.security.certificate.CertificateUtils;
import se.idsec.signservice.security.certificate.CertificateValidationResult;
import se.idsec.signservice.security.certificate.CertificateValidator;

/**
 * A simple validator that does not perform revocation checking and only relies upon the supplied certificates when
 * building the chain.
 * 
 * <p>
 * Note: If no trust anchors are defined, the path root must be available as the last element of the
 * {@code additionalCertificates} parameter. This certificate must be self-signed.
 * </p>
 * 
 * @author Martin Lindström (martin@idsec.se)
 * @author Stefan Santesson (stefan@idsec.se)
 */
@Slf4j
public class SimpleCertificateValidator implements CertificateValidator {

  /** The date/time when the certificate status should be determined. For testing mainly. */
  protected Date validationDate;

  /** The trust anchors. */
  protected List<X509Certificate> defaultTrustAnchors;

  /** {@inheritDoc} */
  @Override
  public CertificateValidationResult validate(final X509Certificate subjectCertificate, final List<X509Certificate> additionalCertificates,
      final List<X509CRL> crls) throws CertPathBuilderException, CertPathValidatorException, GeneralSecurityException {
    return this.validate(subjectCertificate, additionalCertificates, crls, this.defaultTrustAnchors);
  }

  /** {@inheritDoc} */
  @Override
  public CertificateValidationResult validate(final X509Certificate subjectCertificate,
      final List<X509Certificate> additionalCertificates,
      final List<X509CRL> crls,
      final List<X509Certificate> trustAnchors)
      throws CertPathBuilderException, CertPathValidatorException, GeneralSecurityException {

    log.debug("Validating certificate: {}", CertificateUtils.toLogString(subjectCertificate));

    // Setup trust anchors
    //
    final Set<TrustAnchor> trusted = this.setupTrustAnchors(trustAnchors, additionalCertificates);

    // Get cert stores ...
    //
    final List<CertStore> certStores = this.getCertStores(subjectCertificate, additionalCertificates, crls);

    // Setup the builder and validation params...
    //
    final PKIXBuilderParameters params = this.buildParameters(subjectCertificate, trusted, certStores);

    // Now, build a certificate chain ...
    //
    final CertPathBuilder certPathBuilder = CertPathBuilder.getInstance("PKIX");
    final CertPathBuilderResult builderResult = certPathBuilder.build(params);

    // Finally, validate the path ...
    //
    final CertPathValidator validator = CertPathValidator.getInstance("PKIX");
<<<<<<< HEAD
    PKIXCertPathValidatorResult pkixResult = (PKIXCertPathValidatorResult) validator.validate(builderResult.getCertPath(), params);

    DefaultCertificateValidationResult result = new DefaultCertificateValidationResult(
      builderResult.getCertPath().getCertificates().stream().map(X509Certificate.class::cast).collect(Collectors.toList()));
    result.setPkixCertPathValidatorResult(pkixResult);
=======
    PKIXCertPathValidatorResult pkixCertPathValidatorResult = (PKIXCertPathValidatorResult) validator.validate(builderResult.getCertPath(), params);

    List<? extends Certificate> certificates = builderResult.getCertPath().getCertificates();
    List<X509Certificate> certificatePath = new ArrayList<>();
    for (Certificate cert : certificates){
      certificatePath.add(CertificateUtils.decodeCertificate(cert.getEncoded()));
    }
    CertificateValidationResult result = new DefaultCertificateValidationResult(certificatePath, pkixCertPathValidatorResult);
>>>>>>> f26b8597

    log.debug("Successful validation of [{}]", CertificateUtils.toLogString(subjectCertificate));
    return result;
  }

  /**
   * The implementation creates a set of trust anchors based on the {@code trustAnchors} parameter. This parameter was
   * either supplied in a call to {@link #validate(X509Certificate, List, List, List)} or set as the default anchors
   * ({@link #setDefaultTrustAnchors(List)}).
   * <p>
   * If no trust anchors is available, this implementation uses the last certificate from the supplied
   * {@code additionalCertificates} parameter as the root.
   * </p>
   * 
   * @param trustAnchors
   *          the trust anchors
   * @param additionalCertificates
   *          additional certs
   * @return a set of trust anchors
   * @throws CertPathBuilderException
   *           if trust can not be setup
   */
  protected Set<TrustAnchor> setupTrustAnchors(final List<X509Certificate> trustAnchors,
      final List<X509Certificate> additionalCertificates) throws CertPathBuilderException {

    if (trustAnchors != null) {
      return trustAnchors.stream().map(t -> new TrustAnchor(t, null)).collect(Collectors.toSet());
    }
    else {
      if (additionalCertificates == null || additionalCertificates.isEmpty()) {
        final String msg = "No trust anchors supplied and no root set in additionalCertificates";
        log.error(msg);
        throw new CertPathBuilderException(msg);
      }
      final X509Certificate root = additionalCertificates.get(additionalCertificates.size() - 1);
      // Make sure it is self-signed
      if (root.getSubjectX500Principal().equals(root.getIssuerX500Principal())) {
        return Collections.singleton(new TrustAnchor(root, null));
      }
      else {
        final String msg = "No root supplied in additionalCertificates";
        log.error(msg);
        throw new CertPathBuilderException(msg);
      }
    }
  }

  /**
   * Gets the certificate stores that should be used during path building and validation. The default implementation
   * builds one store holding the certificates supplied in {@code subjectCertificate} and
   * {@code additionalCertificates}.
   * 
   * @param subjectCertificate
   *          the certificate to validate
   * @param additionalCertificates
   *          other certificates that may be useful when building a certificate path
   * @param crls
   *          optional list of CRL:s that may be useful during path validation
   * @return a list of cert stores
   * @throws GeneralSecurityException
   *           for cert store creation errors
   */
  protected List<CertStore> getCertStores(final X509Certificate subjectCertificate, final List<X509Certificate> additionalCertificates,
      final List<X509CRL> crls) throws GeneralSecurityException {

    final List<Object> list = new ArrayList<>();
    list.add(subjectCertificate);
    if (additionalCertificates != null) {
      additionalCertificates.forEach(list::add);
    }
    if (crls != null) {
      crls.forEach(list::add);
    }
    return Collections.singletonList(CertStore.getInstance("Collection", new CollectionCertStoreParameters(list)));
  }

  /**
   * Builds the parameters for path building and validation. This implementation disables revocation checking and uses
   * default settings from the {@link PKIXBuilderParameters} class.
   * 
   * @param subjectCertificate
   *          the subject certificate
   * @param trustAnchors
   *          the trust anchors
   * @param certStores
   *          the cert stores
   * @return a PKIXBuilderParameters object
   * @throws GeneralSecurityException
   *           for errors setting up the params
   */
  protected PKIXBuilderParameters buildParameters(final X509Certificate subjectCertificate, final Set<TrustAnchor> trustAnchors,
      final List<CertStore> certStores) throws GeneralSecurityException {

    final PKIXBuilderParameters params = new PKIXBuilderParameters(trustAnchors, this.toCertSelector(subjectCertificate));
    params.setCertStores(certStores);
    params.setRevocationEnabled(false);
    if (this.validationDate != null) {
      params.setDate(this.validationDate);
    }
    return params;
  }

  /**
   * Creates a {@link X509CertSelector} for the supplied subject certificate.
   * 
   * @param subjectCertificate
   *          the certificate
   * @return a X509CertSelector
   */
  protected X509CertSelector toCertSelector(final X509Certificate subjectCertificate) {
    X509CertSelector selector = new X509CertSelector();
    selector.setCertificate(subjectCertificate);
    return selector;
  }

  /**
   * Always returns {@code false}.
   */
  @Override
  public boolean isRevocationCheckingActive() {
    return false;
  }

  /** {@inheritDoc} */
  @Override
  public List<X509Certificate> getDefaultTrustAnchors() {
    return this.defaultTrustAnchors != null ? this.defaultTrustAnchors : Collections.emptyList();
  }

  /**
   * Assigns the default trust anchors for this validator.
   * 
   * @param defaultTrustAnchors
   *          trusted root certificates
   */
  public void setDefaultTrustAnchors(final List<X509Certificate> defaultTrustAnchors) {
    this.defaultTrustAnchors = defaultTrustAnchors;
  }

  /**
   * The date/time when the certificate status should be determined. For testing mainly. If {@code null} is returned,
   * this indicates "now".
   * 
   * @return the validation date/time, or null for "now"
   */
  public Date getValidationDate() {
    return this.validationDate;
  }

  /**
   * Assigns the date/time when the certificate status should be determined. For testing mainly. If {@code null}, which
   * is the default, is assigned this indicates "now".
   * 
   * @param validationDate
   *          the validation date/time, or null for "now"
   */
  public void setValidationDate(final Date validationDate) {
    this.validationDate = validationDate;
  }

}<|MERGE_RESOLUTION|>--- conflicted
+++ resolved
@@ -99,23 +99,12 @@
     // Finally, validate the path ...
     //
     final CertPathValidator validator = CertPathValidator.getInstance("PKIX");
-<<<<<<< HEAD
     PKIXCertPathValidatorResult pkixResult = (PKIXCertPathValidatorResult) validator.validate(builderResult.getCertPath(), params);
 
     DefaultCertificateValidationResult result = new DefaultCertificateValidationResult(
       builderResult.getCertPath().getCertificates().stream().map(X509Certificate.class::cast).collect(Collectors.toList()));
     result.setPkixCertPathValidatorResult(pkixResult);
-=======
-    PKIXCertPathValidatorResult pkixCertPathValidatorResult = (PKIXCertPathValidatorResult) validator.validate(builderResult.getCertPath(), params);
-
-    List<? extends Certificate> certificates = builderResult.getCertPath().getCertificates();
-    List<X509Certificate> certificatePath = new ArrayList<>();
-    for (Certificate cert : certificates){
-      certificatePath.add(CertificateUtils.decodeCertificate(cert.getEncoded()));
-    }
-    CertificateValidationResult result = new DefaultCertificateValidationResult(certificatePath, pkixCertPathValidatorResult);
->>>>>>> f26b8597
-
+    
     log.debug("Successful validation of [{}]", CertificateUtils.toLogString(subjectCertificate));
     return result;
   }
