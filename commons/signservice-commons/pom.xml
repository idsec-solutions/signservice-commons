--- conflicted
+++ resolved
@@ -55,58 +55,43 @@
   </properties>
 
   <dependencies>
-    
+
     <!-- XML Security -->
     <dependency>
       <groupId>org.apache.santuario</groupId>
       <artifactId>xmlsec</artifactId>
     </dependency>
-    
+
     <!-- Bouncy Castle -->
     <dependency>
       <groupId>org.bouncycastle</groupId>
       <artifactId>bcprov-jdk15on</artifactId>
     </dependency>
-    
+
     <!-- Spring -->
     <!-- Optional dependency - Only needed if KeyStoreSigningCredential is used -->
     <dependency>
       <groupId>org.springframework</groupId>
       <artifactId>spring-core</artifactId>
       <optional>true</optional>
-    </dependency>    
+    </dependency>
 
     <!-- OpenSAML -->
     <dependency>
       <groupId>org.opensaml</groupId>
       <artifactId>opensaml-security-api</artifactId>
     </dependency>
-    
+
     <dependency>
       <groupId>org.opensaml</groupId>
       <artifactId>opensaml-security-impl</artifactId>
-    </dependency>    
+    </dependency>
 
     <dependency>
       <groupId>org.opensaml</groupId>
       <artifactId>opensaml-xmlsec-api</artifactId>
     </dependency>
 
-<<<<<<< HEAD
-    <dependency>
-      <groupId>se.swedenconnect.opensaml</groupId>
-      <artifactId>opensaml-security-ext</artifactId>
-      <scope>test</scope>
-    </dependency>
-
-    <!-- Bouncycastle -->
-    <dependency>
-      <groupId>org.bouncycastle</groupId>
-      <artifactId>bcpkix-jdk15on</artifactId>
-      <version>1.63</version>
-    </dependency>
-=======
->>>>>>> 2c6edd83
     <!-- JAXB -->
     <dependency>
       <groupId>javax.xml.bind</groupId>
@@ -125,7 +110,7 @@
       <groupId>com.google.code.findbugs</groupId>
       <artifactId>jsr305</artifactId>
     </dependency>
-    
+
     <dependency>
       <groupId>commons-lang</groupId>
       <artifactId>commons-lang</artifactId>
@@ -142,13 +127,13 @@
       <artifactId>slf4j-api</artifactId>
     </dependency>
 
-    <!-- Test -->    
+    <!-- Test -->
     <dependency>
       <groupId>se.swedenconnect.opensaml</groupId>
       <artifactId>opensaml-security-ext</artifactId>
       <scope>test</scope>
-    </dependency>    
-    
+    </dependency>
+
     <dependency>
       <groupId>org.slf4j</groupId>
       <artifactId>slf4j-simple</artifactId>
