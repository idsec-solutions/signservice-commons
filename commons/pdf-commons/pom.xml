--- conflicted
+++ resolved
@@ -59,11 +59,7 @@
     <dependency>
       <groupId>se.idsec.signservice.commons</groupId>
       <artifactId>signservice-commons</artifactId>
-<<<<<<< HEAD
-      <version>1.0.4-SNAPSHOT</version>
-=======
       <version>1.1.0-SNAPSHOT</version>
->>>>>>> 88d4c831
     </dependency>
 
     <dependency>
